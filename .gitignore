--- conflicted
+++ resolved
@@ -17,8 +17,5 @@
 *.iml
 .clj-kondo
 .lsp
-<<<<<<< HEAD
 .cpcache
-=======
-node_modules/*
->>>>>>> 327eef5e
+node_modules/*